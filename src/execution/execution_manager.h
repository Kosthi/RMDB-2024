--- conflicted
+++ resolved
@@ -45,11 +45,8 @@
 
     void select_from(std::unique_ptr<AbstractExecutor> executorTreeRoot, std::vector<TabCol> sel_cols,
                      Context *context);
-<<<<<<< HEAD
-=======
 
     void select_fast_count_star(int count, std::string &sel_col, Context *context);
->>>>>>> 80f4adc4
 
     void run_dml(std::unique_ptr<AbstractExecutor> exec);
 };