--- conflicted
+++ resolved
@@ -242,23 +242,13 @@
     return plan;
 }
 
-<<<<<<< HEAD
-std::shared_ptr<Plan> Planner::make_one_rel(std::shared_ptr<Query> query) {
-=======
-
 std::shared_ptr<Plan> Planner::make_one_rel(std::shared_ptr<Query> query, Context *context) {
->>>>>>> 48990bdc
     auto x = std::dynamic_pointer_cast<ast::SelectStmt>(query->parse);
     std::vector<std::string> tables = query->tables;
     // // Scan table , 生成表算子列表tab_nodes
     std::vector<std::shared_ptr<Plan> > table_scan_executors(tables.size());
     for (size_t i = 0; i < tables.size(); i++) {
-<<<<<<< HEAD
-        // 检查表上的谓词，连接谓词要后面查
-        auto curr_conds = pop_conds(query->conds, tables[i]);
-=======
         auto curr_conds = pop_conds(query->conds, tables[i], context);
->>>>>>> 48990bdc
         // int index_no = get_indexNo(tables[i], curr_conds);
         std::vector<std::string> index_col_names;
         bool index_exist = get_index_cols(tables[i], curr_conds, index_col_names);
