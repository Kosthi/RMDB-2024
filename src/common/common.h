--- conflicted
+++ resolved
@@ -99,11 +99,7 @@
     }
 };
 
-<<<<<<< HEAD
-enum CompOp { OP_INVALID, OP_EQ, OP_NE, OP_LT, OP_LE, OP_GT, OP_GE };
-=======
-enum CompOp { OP_EQ, OP_NE, OP_LT, OP_GT, OP_LE, OP_GE, OP_IN };
->>>>>>> 48990bdc
+enum CompOp { OP_INVALID, OP_IN, OP_EQ, OP_NE, OP_LT, OP_LE, OP_GT, OP_GE };
 
 struct Condition {
     AggType agg_type;
@@ -125,16 +121,16 @@
 };
 
 // Utility function to combine hashes
-template <typename T>
-inline void hash_combine(std::size_t& seed, const T& val) {
+template<typename T>
+inline void hash_combine(std::size_t &seed, const T &val) {
     seed ^= std::hash<T>()(val) + 0x9e3779b9 + (seed << 6) + (seed >> 2);
 }
 
 // Custom hash function for Value
 namespace std {
-    template <>
+    template<>
     struct hash<Value> {
-        std::size_t operator()(const Value& v) const noexcept {
+        std::size_t operator()(const Value &v) const noexcept {
             std::size_t seed = 0;
             hash_combine(seed, v.type);
             switch (v.type) {
